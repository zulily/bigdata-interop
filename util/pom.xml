--- conflicted
+++ resolved
@@ -20,13 +20,8 @@
   <parent>
     <groupId>com.google.cloud.bigdataoss</groupId>
     <artifactId>bigdataoss-parent</artifactId>
-<<<<<<< HEAD
-    <version>1.3.1-SNAPSHOT</version>
-    <relativePath>..</relativePath>
-=======
     <version>1.3.1</version>
     <relativePath>../build/parent.pom.xml</relativePath>
->>>>>>> 5b850fc3
   </parent>
 
   <packaging>pom</packaging>
